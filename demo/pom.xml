--- conflicted
+++ resolved
@@ -5,13 +5,8 @@
     <parent>
         <groupId>com.rbmhtechnology.vind</groupId>
         <artifactId>vind</artifactId>
-<<<<<<< HEAD
         <version>2.0.0-SNAPSHOT</version>
-=======
-        <version>1.2.4-SNAPSHOT</version>
->>>>>>> 48357950
     </parent>
-
     <artifactId>vind-demos</artifactId>
     <name>Vind - Demos</name>
     <packaging>pom</packaging>
