---
layout: rbmht-layout
---

## Changelog

This document shows the changes that are introduced into Vind with the releases.

## Pre 1.0.0
For information about older releases check the [history on GitHub](https://github.com/RBMHTechnology/vind/commits/master).

## 1.0.0
* Full package renaming from its original Searchlib structure.
* Included _suggestion-handler_ module and configured **Vind** Solr backend to use it by default.

## 1.0.1
* Bugfix: Suggestion handler and Solr backend runtimelib configuration issue in tests fixed.

## 1.0.2
* Collection manager improvements: Improved logging.
* Reduced logging level to avoid not helpful noise in the logs.
* Reduced solr calls in Vind updates of documents with nested documents.
* Added the possibility of faceting on nested documents fields.
* BugFix: Error in solr _schema.xml_.**multi stored filter** field was not defined as stored.
* BugFix: solved issue with long queries by using POST method in Solr requests instead of GET.

## 1.0.3
* BugFix: nested document facet queries updated to use `edismax` and added missing parenthesis to nested document search query.
* BugFix: non escaped characters in nested document Json facet query.
* BugFix: changed return type of `searchServer` getById method for annotated java pojos to `BeanGetResult`.
* BugFix: avoid document duplication in index (Solr issue with coexisting documents and documents with nested docs).

## 1.1.0
* Full renaming from reporting to monitoring module.
* First stable version of monitoring model.
* Added monitoring log writer.
* Added monitoring ElasticSearch writer.
* Added first monitoring analyzer: report, able to write Json or HTML reports.
* Added to `SearchServer` a getRawQuery method to get the backend specific query.
* Added the possibility ti configure by config properties the backend connection timeout and read timeout.
* BugFix: Added real deep copy of fulltext search object.
<<<<<<< HEAD
* BugFix: Added missing search facet limit to term facet Json implementation.
=======
* BugFix: Added missing search facet limit to term facet Json implementation.

## 1.1.1
* BugFix: added mixIn to properly serialize DateMathExpression objects and its sub objects.
* __API change__: deprecated method `getName()` from Facet API. Use `getFacetName()` instead when
looking for the Facet name or `getFieldName()`.
* Simplified InteractionEntry data model.
* Added monitoring to Index, Real time Get, Update and Delete actions from monitoringServer.
* Added _silent_ option to _MonitoringServer_ allowing to ignore unnecessary exceptions thrown during monitoring, which do not affect
search execution. By default the _MonitoringServer_ silent is set to **false**, and this can be changed with the method _MonitoringServer.setSilent(boolean)_.

## 1.1.2
* BugFix: Reduced logging level from error to debug of _Filter.getScope(FieldDescriptor descriptor)_ when falling back to
default scope due to a null FieldDescriptor.
* Added helpful debug logging in _MonitoringServer_.

## 1.1.3
* BugFix: CollectionManagementService now closes the SolrCloudClient connection
* BugFix: Solved issue with javadoc version
* BugFix: Homogenize monitoring property types to return always a number(some interval facets where giving a start date or a number depending on the original
   field descriptor type).
>>>>>>> 4000d1b9
<|MERGE_RESOLUTION|>--- conflicted
+++ resolved
@@ -39,9 +39,6 @@
 * Added to `SearchServer` a getRawQuery method to get the backend specific query.
 * Added the possibility ti configure by config properties the backend connection timeout and read timeout.
 * BugFix: Added real deep copy of fulltext search object.
-<<<<<<< HEAD
-* BugFix: Added missing search facet limit to term facet Json implementation.
-=======
 * BugFix: Added missing search facet limit to term facet Json implementation.
 
 ## 1.1.1
@@ -62,5 +59,4 @@
 * BugFix: CollectionManagementService now closes the SolrCloudClient connection
 * BugFix: Solved issue with javadoc version
 * BugFix: Homogenize monitoring property types to return always a number(some interval facets where giving a start date or a number depending on the original
-   field descriptor type).
->>>>>>> 4000d1b9
+   field descriptor type).