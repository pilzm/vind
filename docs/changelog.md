--- conflicted
+++ resolved
@@ -125,13 +125,11 @@
 #2.1.4
 * Hotfix: Reduced log level from info to debug on document update to avoid spaming the logs.
 
-<<<<<<< HEAD
+#2.1.5
+* Hotfix: Ping fails against non-cloud solr-backend (#90)
+
 # 2.2.0
 * Improvement: Simplified suggestion regex query.
 * Improvement: Added word boundary as prefix for words in suggestion handler instead of blank space.
 * Improvement: Instead of reading local solr schema as file to do schema check, now reading it as input stream.
-* Improvement: Removed invalid characters from file name and path on collection download
-=======
-#2.1.5
-* Hotfix: Ping fails against non-cloud solr-backend (#90)
->>>>>>> 3341f977
+* Improvement: Removed invalid characters from file name and path on collection download