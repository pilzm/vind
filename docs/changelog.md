--- conflicted
+++ resolved
@@ -119,18 +119,13 @@
 # 2.1.2
 * Hotfix: Fixed issue introduced by solr inconsistent response types.
 
-<<<<<<< HEAD
-# 2.1.3
-* Hotfix: Improved previous hotfix.
-
-# 2.2.0
-* Improvement: Simplified suggestion regex query.
-* Improvement: Added word boundary as prefix for words in suggestion handler instead of blank space.
-* Improvement: Instead of reading local solr schema as file to do schema check, now reading it as input stream.
-=======
 #2.1.3
 *Hotfix: Releated to previous fix, remove cast to integer by NumberUtils toInt method.
 
 #2.1.4
 * Hotfix: Reduced log level from info to debug on document update to avoid spaming the logs.
->>>>>>> f4c77c97
+
+# 2.2.0
+* Improvement: Simplified suggestion regex query.
+* Improvement: Added word boundary as prefix for words in suggestion handler instead of blank space.
+* Improvement: Instead of reading local solr schema as file to do schema check, now reading it as input stream.