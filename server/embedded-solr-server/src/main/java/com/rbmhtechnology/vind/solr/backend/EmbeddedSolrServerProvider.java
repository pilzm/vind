--- conflicted
+++ resolved
@@ -41,12 +41,8 @@
 
             // Needed for the tests. For some reason Solr is not replacing the solrConfig.xml ${runtimeLib} property with
             // the system property value but with the defined in the core.properties file.
-<<<<<<< HEAD
-            if (Objects.nonNull(System.getProperty("runtimeLib")) && System.getProperty("runtimeLib").equals("false")){
-=======
             final String runtimeLib = System.getProperty("runtimeLib");
             if (Objects.nonNull(runtimeLib) && runtimeLib.equals("false")){
->>>>>>> 9b8c8f4d
                 final Properties properties = new Properties();
                 final String corePropertiesFile = String.join("/",tmpSolrHome.toAbsolutePath().toString(),CORE_NAME,CORE_PROPERTIES_FILE);
                 final FileInputStream iS = new FileInputStream(corePropertiesFile);
