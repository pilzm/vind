package com.rbmhtechnology.vind.test;

import com.rbmhtechnology.vind.api.SearchServer;
import com.rbmhtechnology.vind.api.query.FulltextSearch;
import com.rbmhtechnology.vind.api.query.Search;
import com.rbmhtechnology.vind.api.query.delete.Delete;
import com.rbmhtechnology.vind.api.query.filter.Filter;
import com.rbmhtechnology.vind.api.query.update.Update;
import com.rbmhtechnology.vind.api.result.SearchResult;
import com.rbmhtechnology.vind.model.*;
import org.junit.Before;
import org.junit.Rule;
import org.junit.Test;

import static com.rbmhtechnology.vind.api.query.filter.Filter.*;
import static org.junit.Assert.assertEquals;

/**
 * @author Thomas Kurz (thomas.kurz@redlink.co)
 * @since 12.07.17.
 */
public class ParentChildrenTest {

    @Rule
    public TestSearchServer testSearchServer = new TestSearchServer();

    private DocumentFactory parent, child;
    private SingleValueFieldDescriptor<String> parent_value;
    private SingleValueFieldDescriptor<String> child_value;
    private SingleValueFieldDescriptor<String> shared_value;
    private MultiValueFieldDescriptor<String> notation;

    private SearchServer server;

    @Before
    public void before() {

        server = testSearchServer.getSearchServer();
        //server = SolrSearchServer.getInstance("com.rbmhtechnology.searchlib.solr.RemoteSolrServerProvider", "http://localhost:8983/solr", "searchlib");

        server.clearIndex();
        server.commit();

        parent_value = new FieldDescriptorBuilder<String>()
                .setFacet(true)
                .setFullText(true)
                .buildTextField("parent_value");

        child_value = new FieldDescriptorBuilder<String>()
                .setFacet(true)
                .setFullText(true)
                .buildTextField("child_value");

        shared_value = new FieldDescriptorBuilder<String>()
                .setFacet(true)
                .setFullText(true)
                .buildTextField("shared_value");

        notation = new FieldDescriptorBuilder<String>()
                .setFullText(true)
                .buildMultivaluedTextField("notation");


        parent = new DocumentFactoryBuilder("parent")
                .setUpdatable(true)
                .addField(shared_value, parent_value,notation)
                .build();

        child = new DocumentFactoryBuilder("child")
                .setUpdatable(true)
                .addField(shared_value, child_value)
                .build();


        /**
         * Testset
         *  Parent P1       (p:red,             s:yellow)
         *  Parent P2       (p:blue             s:purple)
         *      Child C1    (       c:red       s:red)
         *      Child C2    (       c:blue      s:yellow)
         *  Parent P3       (p:red              s:red)
         *      Child C3    (       c:blue      s:black)
         *  Parent P4       (p:orange              s:red)
         *      Child C4    (       c:green      s:black)
         */

        server.clearIndex();
        server.index(
                parent.createDoc("P1").setValue(parent_value, "red")
                        .setValue(shared_value, "yellow").setValue(notation,"M001"),
                parent.createDoc("P2").setValue(parent_value, "blue").setValue(shared_value, "purple")
                        .setValue(notation,"M002"),
                parent.createDoc("P3").setValue(parent_value, "red").setValue(shared_value, "red")
                        .setValue(notation,"S003")
                        .addChild(
                        child.createDoc("C3").setValue(child_value, "blue").setValue(shared_value, "black")),
                parent.createDoc("P4").setValue(parent_value, "orange").setValue(shared_value, "black")
                        .setValue(notation,"M004")
                        .addChild(
                        child.createDoc("C4").setValue(child_value, "green").setValue(shared_value, "black"))
        );

        server.commit();

        server.index(
                parent.createDoc("P2").setValue(parent_value, "blue").setValue(shared_value, "purple")
                        .setValue(notation,"M002")
                        .addChild(
                        child.createDoc("C1").setValue(child_value, "red").setValue(shared_value, "red"),
                        child.createDoc("C2").setValue(child_value, "blue").setValue(shared_value, "yellow"))
        );
        server.commit();

    }

    @Test
    public void testFilterResultsByParentValue() {

        //parent has to contain red
        FulltextSearch search1 = Search.fulltext()
                .filter(eq(parent_value, "red"));

        assertEquals(2, server.execute(search1,parent).getNumOfResults());

        FulltextSearch search2 = Search.fulltext("blue");

        assertEquals(1, server.execute(search2,parent).getNumOfResults());

        FulltextSearch search3 = Search.fulltext("blue")
                .orChildrenSearch(child);

        assertEquals(2, server.execute(search3,parent).getNumOfResults());

        /**
         * filtering children for parent values is not possible, therefor a extra search has to be used
         */
        FulltextSearch search4 = Search
                .fulltext("blue")
                .filter(eq(parent_value, "red"))
                .filter(Filter.terms(parent_value,"red"))
                .orChildrenSearch(
                        Search.fulltext("blue"),
                        child
                );

        assertEquals(1, server.execute(search4,parent).getNumOfResults());
        assertEquals("P3", server.execute(search4,parent).getResults().get(0).getId());
    }

    @Test
    public void testGetNumberOfChildren() {
        FulltextSearch search = Search.fulltext().orChildrenSearch(child);
        SearchResult result = server.execute(search, parent);
        assertEquals(4, result.getNumOfResults());
        assertEquals(Integer.valueOf(2),result.getResults().get(2).getChildCount());
    }

    @Test
    public void testFilterOnlyWithChildrenValue() {
        FulltextSearch search = Search.fulltext()
                .setStrict(false)
                .filter(eq(child_value, "red"))
                .filter(Filter.terms(child_value,"red"))
                .orChildrenSearch(child);
        SearchResult result = server.execute(search, parent);
        assertEquals(1, result.getNumOfResults());
        assertEquals(Integer.valueOf(1),result.getResults().get(0).getChildCount());
    }

    @Test
    public void testFilterOnlyWithParentValue() {
<<<<<<< HEAD
        FulltextSearch search = Search.fulltext()
                .setStrict(false)
                .filter(eq(parent_value, "blue"))
                .filter(Filter.terms(parent_value,"blue"))
                .orChildrenSearch(child);
        SearchResult result = server.execute(search, parent);
        assertEquals(1, result.getNumOfResults());
        assertEquals(Integer.valueOf(2),result.getResults().get(0).getChildCount());
=======
        final FulltextSearch search = Search.fulltext().setStrict(false)
                .filter(or(eq(shared_value, "blue"),or(eq(child_value, "red"),eq(child_value,"green")))).orChildrenSearch(child);
        final SearchResult result = server.execute(search, parent);
        assertEquals(2, result.getNumOfResults());
        assertEquals(Integer.valueOf(1),result.getResults().get(0).getChildCount());
>>>>>>> 921eecd2
    }

    //MBDN-579
    @Test
    public void testParentDuplicationOnAtomicUpdate() {

        //Safe check: ensure the orChildren search works
        FulltextSearch search = Search.fulltext().filter(eq(shared_value, "red")).orChildrenSearch(child);
        SearchResult result = server.execute(search, parent);
        assertEquals(2, result.getNumOfResults());
        assertEquals(Integer.valueOf(1),result.getResults().get(1).getChildCount());


        //Update parent document to pink
        final Update updateToPink = Search.update("P2").set(parent_value, "pink");
        server.execute(updateToPink,parent);
        server.commit();

        search = Search.fulltext().filter(eq(parent_value, "pink"));
        result = server.execute(search, parent);
        assertEquals(1, result.getNumOfResults());

        //Safe check: ensure the orChildren search still works
        search = Search.fulltext().filter(eq(shared_value, "red")).orChildrenSearch(child);
        result = server.execute(search, parent);
        assertEquals(2, result.getNumOfResults());
        assertEquals(Integer.valueOf(1),result.getResults().get(1).getChildCount());

        //////////////////////////////////////
        server.index(
                parent.createDoc("P2").setValue(parent_value, "blue").setValue(shared_value, "purple").addChild(
                        child.createDoc("C1").setValue(child_value, "red").setValue(shared_value, "red"),
                        child.createDoc("C2").setValue(child_value, "goblin-green").setValue(shared_value, "yellow"))
        );
         server.commit();
        /////////////////////////////////////

        //Update parent document to neon-orange
        final Update updateToNeonOrange = Search.update("P2").set(parent_value, "neon-orange");
        server.execute(updateToNeonOrange,parent);
        server.commit();

        search = Search.fulltext().filter(eq(parent_value, "neon-orange"));
        result = server.execute(search, parent);
        assertEquals(1, result.getNumOfResults());

        //Safe check: ensure the orChildren search still works
        search = Search.fulltext().filter(eq(shared_value, "red")).orChildrenSearch(child);
        result = server.execute(search, parent);
        assertEquals(2, result.getNumOfResults());
        assertEquals(Integer.valueOf(1),result.getResults().get(1).getChildCount());

        server.index(parent.createDoc("P2").setValue(parent_value, "neon-yellow").setValue(shared_value, "purple").addChild(
                child.createDoc("C1").setValue(child_value, "red").setValue(shared_value, "red"),
                child.createDoc("C2").setValue(child_value, "blue").setValue(shared_value, "yellow")));
        server.commit();

        search = Search.fulltext().filter(eq(parent_value, "neon-yellow"));
        result = server.execute(search, parent);
        assertEquals(1, result.getNumOfResults());

        //Safe check: ensure the orChildren search still works
        search = Search.fulltext().filter(eq(shared_value, "red")).orChildrenSearch(child);
        result = server.execute(search, parent);
        assertEquals(2, result.getNumOfResults());
        assertEquals(Integer.valueOf(1),result.getResults().get(1).getChildCount());

        server.index(parent.createDoc("P2").setValue(parent_value, "neon-yellow").setValue(shared_value, "purple").addChild(
                child.createDoc("C0").setValue(child_value, "blue").setValue(shared_value, "yellow")));
        server.commit();

        assertEquals(1, 1);

    }

    @Test
    public void testFilterOnlyWithParentValues() {
        FulltextSearch search = Search.fulltext()
                .setStrict(false)
                .filter(and(not(eq(parent_value, "orange")), or(eq(parent_value, "blue"),eq(parent_value, "red"))))
                .orChildrenSearch(child);
        SearchResult result = server.execute(search, parent);
        assertEquals(3, result.getNumOfResults());
        assertEquals(Integer.valueOf(2),result.getResults().get(1).getChildCount());
    }

    //MBDN-599
    @Test
    public void testFilterRandomOrderFailure() {
        FulltextSearch search = Search.fulltext()
                .setStrict(false)
                .filter(and(eq(child_value, "blue"), Filter.terms(shared_value,"red")))
                .orChildrenSearch(child);
        SearchResult result = server.execute(search, parent);
        assertEquals(1, result.getNumOfResults());
        assertEquals(Integer.valueOf(0),result.getResults().get(0).getChildCount());//0 because none of the assets have the shared_value:red
    }

    //MBDN-599
    @Test
    public void testSubdocumentFacetCountsFailure() {
        FulltextSearch search = Search.fulltext()
                .setStrict(false)
                .filter(eq(shared_value, "red"))
                .orChildrenSearch(child);
        SearchResult result = server.execute(search, parent);

        assertEquals(1,result.getFacetResults().getSubdocumentFacets().stream().findFirst().get().getChildrenCount());
        assertEquals(1,(long)result.getFacetResults().getSubdocumentFacets().stream().findFirst().get().getParentCount());

        search = Search.fulltext()
                .setStrict(false)
                .filter(or(eq(shared_value, "yellow"),eq(child_value,"red")))
                .orChildrenSearch(child);
        result = server.execute(search, parent);

        assertEquals(2,result.getFacetResults().getSubdocumentFacets().stream().findFirst().get().getChildrenCount());
        assertEquals(1,(long)result.getFacetResults().getSubdocumentFacets().stream().findFirst().get().getParentCount());
    }

    @Test
    public void testQuerySyntaxExceptionOnChildrenFacetSearch() {

        FulltextSearch search = Search.fulltext("S003 \"M001\" M004").setStrict(false).orChildrenSearch(child);
        SearchResult result = server.execute(search, parent);
        assertEquals(3, result.getNumOfResults());

        search = Search.fulltext("S003 AND").setStrict(false).orChildrenSearch(child);
        result = server.execute(search, parent);
        assertEquals(1, result.getNumOfResults());

        search = Search.fulltext("S003 \"").setStrict(false).orChildrenSearch(child);
        result = server.execute(search, parent);
        assertEquals(1, result.getNumOfResults());

        search = Search.fulltext("S003 (").setStrict(false).orChildrenSearch(child);
        result = server.execute(search, parent);
        assertEquals(1, result.getNumOfResults());
    }
}<|MERGE_RESOLUTION|>--- conflicted
+++ resolved
@@ -169,22 +169,11 @@
 
     @Test
     public void testFilterOnlyWithParentValue() {
-<<<<<<< HEAD
-        FulltextSearch search = Search.fulltext()
-                .setStrict(false)
-                .filter(eq(parent_value, "blue"))
-                .filter(Filter.terms(parent_value,"blue"))
-                .orChildrenSearch(child);
-        SearchResult result = server.execute(search, parent);
-        assertEquals(1, result.getNumOfResults());
-        assertEquals(Integer.valueOf(2),result.getResults().get(0).getChildCount());
-=======
         final FulltextSearch search = Search.fulltext().setStrict(false)
                 .filter(or(eq(shared_value, "blue"),or(eq(child_value, "red"),eq(child_value,"green")))).orChildrenSearch(child);
         final SearchResult result = server.execute(search, parent);
         assertEquals(2, result.getNumOfResults());
         assertEquals(Integer.valueOf(1),result.getResults().get(0).getChildCount());
->>>>>>> 921eecd2
     }
 
     //MBDN-579
