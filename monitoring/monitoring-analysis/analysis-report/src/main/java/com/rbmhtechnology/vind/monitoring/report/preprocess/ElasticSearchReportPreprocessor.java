--- conflicted
+++ resolved
@@ -79,8 +79,7 @@
     //Gets the list of sessions to preprocess and figures out the
     // general filters which apply to all queries.
     void beforePreprocessing() {
-<<<<<<< HEAD
-=======
+
         elasticClient.init(
                 configuration.getConnectionConfiguration().getEsHost(),
                 configuration.getConnectionConfiguration().getEsPort(),
@@ -88,7 +87,6 @@
                 configuration.getEsEntryType(),
                 ResourceLoaderUtils.getResourceAsPath("processMapping.json")
         );
->>>>>>> 7bfbc292
 
         log.info("Getting sessions and common filter for the period [{} - {}]",from, to);
 
