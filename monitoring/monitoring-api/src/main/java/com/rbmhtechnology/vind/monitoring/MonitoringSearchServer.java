--- conflicted
+++ resolved
@@ -120,15 +120,10 @@
         final ZonedDateTime start = ZonedDateTime.now();
         final Boolean result =  server.execute(update, factory);
         final ZonedDateTime end = ZonedDateTime.now();
-<<<<<<< HEAD
-        final UpdateEntry entry =
-                new UpdateEntry( application, start, end, session, update, result);
-        entry.setMetadata(this.monitoringMetadata);
-        logger.log(entry);
-=======
+
         try {
             final UpdateEntry entry =
-                    new UpdateEntry( application, start, end, session, result);
+                    new UpdateEntry( application, start, end, session, update,result);
             entry.setMetadata(this.monitoringMetadata);
             logger.log(entry);
         } catch (Exception e) {
@@ -137,7 +132,6 @@
                 throw e;
             }
         }
->>>>>>> 281df479
         return result;
     }
 
