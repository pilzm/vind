--- conflicted
+++ resolved
@@ -5,15 +5,7 @@
     <parent>
         <groupId>com.rbmhtechnology.vind</groupId>
         <artifactId>vind</artifactId>
-<<<<<<< HEAD
-<<<<<<< HEAD
         <version>2.0.0-SNAPSHOT</version>
-=======
-        <version>1.2.4-SNAPSHOT</version>
->>>>>>> develop
-=======
-        <version>1.3.0</version>
->>>>>>> 39998f49
         <relativePath>../../</relativePath>
     </parent>
 
