--- conflicted
+++ resolved
@@ -61,22 +61,14 @@
 
   <fieldType name="string_suggest" class="solr.TextField" positionIncrementGap="100">
     <analyzer>
-<<<<<<< HEAD
-      <charFilter class="solr.MappingCharFilterFactory" mapping="mapping-FoldToASCII.txt"/>
-=======
       <charFilter class="solr.MappingCharFilterFactory" mapping="suggestion-mapping-CustomFoldToASCII.txt"/>
->>>>>>> 5ed12b3a
       <tokenizer class="solr.KeywordTokenizerFactory"/>
     </analyzer>
   </fieldType>
 
   <fieldType name="text_suggest" class="solr.TextField" positionIncrementGap="100">
     <analyzer>
-<<<<<<< HEAD
-      <charFilter class="solr.MappingCharFilterFactory" mapping="mapping-FoldToASCII.txt"/>
-=======
       <charFilter class="solr.MappingCharFilterFactory" mapping="suggestion-mapping-CustomFoldToASCII.txt"/>
->>>>>>> 5ed12b3a
       <tokenizer class="solr.ClassicTokenizerFactory"/>
       <filter class="solr.LowerCaseFilterFactory"/>
       <filter class="solr.SynonymFilterFactory" expand="false" ignoreCase="true" synonyms="synonyms.txt"/>
