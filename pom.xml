--- conflicted
+++ resolved
@@ -4,11 +4,7 @@
 
     <groupId>com.rbmhtechnology.vind</groupId>
     <artifactId>vind</artifactId>
-<<<<<<< HEAD
     <version>2.0.0-SNAPSHOT</version>
-=======
-    <version>1.4.0-SNAPSHOT</version>
->>>>>>> 619bfffe
     <packaging>pom</packaging>
 
     <name>Vind</name>
