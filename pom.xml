--- conflicted
+++ resolved
@@ -4,11 +4,7 @@
 
     <groupId>com.rbmhtechnology.vind</groupId>
     <artifactId>vind</artifactId>
-<<<<<<< HEAD
-    <version>2.1.0</version>
-=======
     <version>2.1.1</version>
->>>>>>> 6cf5a5c3
     <packaging>pom</packaging>
 
     <name>Vind</name>
@@ -113,11 +109,7 @@
         <connection>scm:git:https://github.com/RBMHTechnology/vind.git</connection>
         <developerConnection>scm:git:git@github.com:RBMHTechnology/vind.git</developerConnection>
         <url>https://github.com/RBMHTechnology/vind/</url>
-<<<<<<< HEAD
-        <tag>vind-v2.1.0</tag>
-=======
         <tag>vind-v2.1.1</tag>
->>>>>>> 6cf5a5c3
     </scm>
     <issueManagement>
         <system>github</system>
